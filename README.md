--- conflicted
+++ resolved
@@ -51,12 +51,8 @@
 Visit the Termix [Wiki](https://github.com/LukeGus/Termix/wiki) for information on how to install Termix. You can also use these links to go directly to guide. [Docker](https://github.com/LukeGus/Termix/wiki/Docker) or [Manual](https://github.com/LukeGus/Termix/wiki/Manual).
 
 # Support
-<<<<<<< HEAD
 If you need help with Termix, you can join the [Discord](https://discord.gg/jVQGdvHDrf) server and visit the support channel. You can also open an issue or open a pull request on the [GitHub](https://github.com/LukeGus/Termix/issues) repo. If you would like to support me financially, you can on [Paypal](https://paypal.me/LukeGustafson803).
-=======
-If you need help with Termix, you can join the [Discord](https://discord.gg/jVQGdvHDrf) server and visit the support channel. You can also open an issue or open a pull request on the [GitHub](https://github.com/LukeGus/Termix/issues) repo. If you would like to support me financially, you can on [Paypal](https://paypal.me/LukeGustafson803)
 
->>>>>>> 9aa83c24
 # Show-off
 
 ![Demo Image](repo-images/DemoImage1.png)
