--- conflicted
+++ resolved
@@ -82,11 +82,7 @@
       return;
     }
 
-<<<<<<< HEAD
-    socket.current = new WebSocket(wsUrl);
-=======
     socket.current = new WebSocket("ws://localhost:8081");
->>>>>>> 15e1fd21
 
     socket.current.onopen = () => {
       terminal.current.writeln(`Connected to WebSocket server at ${wsUrl}`);
